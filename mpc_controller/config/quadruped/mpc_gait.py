--- conflicted
+++ resolved
@@ -15,15 +15,9 @@
 class QuadrupedTrot(QuadrupedGaitConfig):
     gait_name: str = "trot"
     nominal_period: float = 0.5
-<<<<<<< HEAD
     stance_ratio: np.ndarray = field(default_factory=lambda: np.array([0.5, 0.5, 0.5, 0.5]))
     phase_offset: np.ndarray = field(default_factory=lambda: np.array([0.5, 0.0, 0.0, 0.5]))
-    nom_height: float = 0.322
-=======
-    stance_ratio: np.ndarray = np.array([0.5, 0.5, 0.5, 0.5])
-    phase_offset: np.ndarray = np.array([0.5, 0.0, 0.0, 0.5])
     nom_height: float = 0.3
->>>>>>> 9d0566d1
     step_height: float = 0.05
 
 @dataclass
@@ -38,19 +32,11 @@
 @dataclass
 class QuadrupedCrawl(QuadrupedGaitConfig):
     gait_name: str = "crawl"
-<<<<<<< HEAD
-    nominal_period : float = 0.5
-    stance_ratio: np.ndarray = field(default_factory=lambda: np.array([0.6, 0.6, 0.6, 0.6]))
-    phase_offset: np.ndarray = field(default_factory=lambda: np.array([0.0, 0.5, 0.5, 0.0]))
-    nom_height: float = 0.05
-    step_height: float = 0.32
-=======
     nominal_period : float = 1.
-    stance_ratio: np.ndarray = np.array([0.75, 0.75, 0.75, 0.75])
-    phase_offset: np.ndarray = np.array([0.0, 0.25, 0.5, 0.75])
+    stance_ratio: np.ndarray = field(default_factory=lambda: np.array([0.75, 0.75, 0.75, 0.75]))
+    phase_offset: np.ndarray = field(default_factory=lambda: np.array([0.0, 0.25, 0.5, 0.75]))
     nom_height: float = 0.3
     step_height: float = 0.05
->>>>>>> 9d0566d1
 
 @dataclass
 class QuadrupedPace(QuadrupedGaitConfig):
