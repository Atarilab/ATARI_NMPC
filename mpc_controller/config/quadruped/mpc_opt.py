--- conflicted
+++ resolved
@@ -16,15 +16,9 @@
     Kd : float = 0.5
     # Solver config
     max_iter : int = 5
-<<<<<<< HEAD
-    qp_iter: int = 10
-    nlp_tol: float = 1e-1 # outer loop SQP tolerance
-    qp_tol: float = 5e-3 # inner loop interior point method tolerance
-=======
     max_qp_iter: int = 10
     nlp_tol: float = 1e-1
     qp_tol: float = 5e-3
->>>>>>> 1693af29
     recompile: bool = True
     use_cython: bool = False
     hpipm_mode: HPIPM_MODE = HPIPM_MODE.speed
