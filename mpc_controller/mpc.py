--- conflicted
+++ resolved
@@ -5,10 +5,12 @@
 from bisect import bisect_left
 from scipy.interpolate import interp1d
 from math import floor, ceil
+import pinocchio as pin
 
 from mj_pin_wrapper.mj_pin_robot import MJPinQuadRobotWrapper
 from mj_pin_wrapper.abstract.controller import ControllerAbstract
 from .utils.solver import QuadrupedAcadosSolver
+from .utils.transform import quat_to_ypr_state
 
 class LocomotionMPC(ControllerAbstract):
     """
@@ -45,6 +47,7 @@
 
         self.v_des : np.ndarray = np.zeros(3)
         self.w_des : np.ndarray = np.zeros(3)
+        self.q_base_des = quat_to_ypr_state(self.robot.get_state()[0])
         self.q_plan = None
         self.v_plan = None
         self.a_plan = None
@@ -86,11 +89,10 @@
         self.a_full.append(self.a_plan[:self.plan_step])
         self.f_full.append(self.f_plan[:self.plan_step])
 
-    def set_command(self, q_base_des: np.array, v_des: np.ndarray = np.zeros((3,)), w_yaw: float = 0.) -> None:
+    def set_command(self, v_des: np.ndarray = np.zeros((3,)), w_yaw: float = 0.) -> None:
         """
         Set velocity commands for the MPC.
         """
-        self.q_base_des = q_base_des
         self.v_des = v_des
         self.w_des[2] = w_yaw
 
@@ -104,7 +106,7 @@
         self.current_opt_node : int = 0
 
         self.v_des : np.ndarray = np.zeros(3)
-        self.w_des : float = 0.
+        self.w_des : float = np.zeros(3)
 
         self.diverged : bool = False
 
@@ -114,7 +116,7 @@
         """
         return optimized trajectories.
         """
-        self.solver.init(q, v, self.current_opt_node, self.q_base_des, self.v_des, self.w_des[2])
+        self.solver.init(q, v, self.current_opt_node, self.v_des, self.w_des[2])
         q_sol, v_sol, a_sol, f_sol, dt_sol = self.solver.solve()
 
         return q_sol, v_sol, a_sol, f_sol, dt_sol
@@ -123,7 +125,7 @@
         self,
         traj : np.ndarray,
         time_traj : np.ndarray,
-        kind: str | None=None,
+        kind: str = "",
         ) -> np.ndarray:
         """
         Interpolate traj at a sim_dt period.
@@ -140,7 +142,7 @@
             time_traj,
             traj,
             axis=0,
-            kind=kind if kind else self.solver.config_opt.interpolation_mode,
+            kind = kind if kind else self.solver.config_opt.interpolation_mode,
             fill_value="extrapolate",
             bounds_error=False,
             assume_sorted=True,
@@ -211,16 +213,6 @@
                     f_sol.reshape(-1, 12),
                 ), axis=-1)
 
-<<<<<<< HEAD
-                time_traj = np.cumsum(dt_sol) - dt_sol[0]
-                # Take only one replanning steps ahead of the traj to save compute
-                traj_full_interp = self.interpolate_trajectory(traj_full[:self.replanning_steps], time_traj[:self.replanning_steps])
-                self.q_plan, self.v_plan, self.a_plan, self.f_plan = np.split(
-                    traj_full_interp,
-                    [q_sol.shape[-1],
-                    q_sol.shape[-1] + v_sol.shape[-1], 
-                    q_sol.shape[-1] + v_sol.shape[-1] + a_sol.shape[-1]],
-=======
                 time_traj = np.insert(np.cumsum(dt_sol), 0, 0.)# N + 1
                 # Take only 3 replanning steps ahead of the traj to save compute
                 state_full_interp = self.interpolate_trajectory(traj_full_state, time_traj, kind="next")
@@ -233,7 +225,6 @@
                 self.a_plan, self.f_plan = np.split(
                     inputs_full_interp,
                     [a_sol.shape[-1]],
->>>>>>> e0d4e6f3
                     axis=-1
                 )
                 self.f_plan = self.f_plan.reshape(-1, 4, 3)
@@ -295,16 +286,6 @@
                 f_sol.reshape(-1, 12),
             ), axis=-1)
 
-<<<<<<< HEAD
-            self.time_traj = np.cumsum(dt_sol) - dt_sol[0]
-            # Take only replanning steps ahead of the traj to save compute
-            traj_full_interp = self.interpolate_trajectory(traj_full[:self.replanning_steps], self.time_traj[:self.replanning_steps])
-            self.q_plan, self.v_plan, self.a_plan, self.f_plan = np.split(
-                traj_full_interp,
-                [q_sol.shape[-1],
-                 q_sol.shape[-1] + v_sol.shape[-1], 
-                 q_sol.shape[-1] + v_sol.shape[-1] + a_sol.shape[-1]],
-=======
             self.time_traj = np.insert(np.cumsum(dt_sol), 0, 0.)
             # Take only 3 replanning steps ahead of the traj to save compute
             state_full_interp = self.interpolate_trajectory(state_full, self.time_traj[:  3 * self.replanning_steps])
@@ -317,7 +298,6 @@
             self.a_plan, self.f_plan = np.split(
                 input_full_interp,
                 [a_sol.shape[-1]],
->>>>>>> e0d4e6f3
                  axis=-1
             )
             self.f_plan = self.f_plan.reshape(-1, 4, 3)
