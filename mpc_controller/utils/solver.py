--- conflicted
+++ resolved
@@ -99,7 +99,7 @@
         # Swing cost weights (for each foot)
         self.data["W"][self.dyn.swing_cost.name] = np.array(self.config_cost.W_swing)
         if self.enable_time_opt:
-            self.data["W"]["dt"][0] = 0
+            self.data["W"]["dt"][0] = 1e4
         # Joint cost to ref
         self.data["W"][self.dyn.joint_cost.name] = np.array(self.config_cost.W_joint)
         self.data["W_e"][self.dyn.joint_cost.name] = np.array(self.config_cost.W_e_joint)
@@ -124,7 +124,7 @@
         return result
 
     def setup_reference(self,
-                        q_euler : np.ndarray,
+                        q_euler_des : np.ndarray,
                         v_des : np.ndarray,
                         w_yaw : float,
                         ):
@@ -137,29 +137,21 @@
             self.data["u"]["dt"][0] = self.dt_nodes
         
         # Setup reference velocities in local frame
-        R_WB = pin.rpy.rpyToMatrix(q_euler[:3][::-1])
-        w_des_local = R_WB.T @ np.array([0., 0., w_yaw])
-
+        # R_WB = pin.rpy.rpyToMatrix(q_euler[:3][::-1])
+        # w_des_local = R_WB.T @ np.array([0., 0., w_yaw])
+        w_des = np.array([w_yaw, 0., 0.])
         # Base reference and terminal states
-        base_ref = np.concatenate((q_euler, v_des, w_des_local))
+        base_ref = np.concatenate((q_euler_des, v_des, w_des))
         base_ref_e = base_ref.copy()
         # # Set height to nominal height
         # base_ref_e[2] = self.config_gait.nom_height
         # Reference roll, pitch terminal orientation is horizontal
-<<<<<<< HEAD
         # base_ref_e[4:6] = 0.
         # # Yaw orientation according to desired velocity
         # base_ref_e[3] += w_yaw * self.config_opt.time_horizon
         # # Desired final position according to desired vel
-        # base_ref_e[:2] += v_des[:2] * self.config_opt.time_horizon
-=======
-        base_ref_e[4:6] = 0.
-        # Yaw orientation according to desired velocity
-        base_ref_e[3] += w_yaw * self.config_opt.time_horizon
-        # Desired final position according to desired vel
-        v_des_global = R_WB @ v_des
-        base_ref_e[:2] += v_des_global[:2] * self.config_opt.time_horizon
->>>>>>> ea5a7b3f
+        # v_des_global = R_WB @ v_des
+        # base_ref_e[:2] += v_des_global[:2] * self.config_opt.time_horizon
 
         self.data["yref"][self.dyn.base_cost.name] = base_ref
         self.data["yref"][self.dyn.swing_cost.name][:] = self.config_gait.step_height
@@ -176,22 +168,23 @@
 
     def setup_initial_state(self,
                             q_euler : np.ndarray,
-                            v_local : np.ndarray | Any = None,
+                            v_euler : np.ndarray | Any = None,
                             set_state_constant : bool = True):
         """
         Initialize the state (x) of the robot in the solver.
         """        
         self.data["x"][self.dyn.q.name] = q_euler
         # Set the state constant in the solver
+
+        if v_euler is not None:
+            self.data["x"][self.dyn.v.name] = v_euler
+            pin.computeCentroidalMomentum(self.pin_robot.model, self.pin_robot.data)
+            self.data["x"][self.dyn.h.name] = self.pin_robot.data.hg.np
+
         if set_state_constant:
             self.set_state_constant(self.data["x"])
             self.set_input_constant(self.data["u"])
         self.set_initial_state(self.data["x"])
-
-        if v_local is not None:
-            self.data["x"][self.dyn.v.name] = v_to_euler_derivative(q_euler, v_local)
-            pin.computeCentroidalMomentum(self.pin_robot.model, self.pin_robot.data)
-            self.data["x"][self.dyn.h.name] = self.pin_robot.data.hg.np
 
     def setup_initial_feet_pos(self,
                                plane_normal : List[np.ndarray] | Any = None,
@@ -249,7 +242,7 @@
             if self.config_opt.enable_impact_dyn:
                 switch_node = self.gait_planner.next_switch_in(i_node + node_w) + node_w
                 if switch_node <= self.config_opt.n_nodes:
-                    self.params[self.dyn.impact_active.name][:, switch_node] = 0
+                    self.params[self.dyn.impact_active.name][:, switch_node] = 1
 
             # Setup swing constraints
             last_node = 0
@@ -280,11 +273,11 @@
             # Update last node of optimization window updated    
             node_w = last_node
 
-        START_TROT_NODE = 10
-        if i_node < START_TROT_NODE:
-            n_end = START_TROT_NODE - i_node
-            for foot_cnt in self.dyn.feet:
-                self.params[foot_cnt.active.name][:, :n_end] = 1
+        # START_TROT_NODE = 10
+        # if i_node < START_TROT_NODE:
+        #     n_end = START_TROT_NODE - i_node
+        #     for foot_cnt in self.dyn.feet:
+        #         self.params[foot_cnt.active.name][:, :n_end] = 1
 
     def print_contact_constraints(self):
         print("\nContacts")
@@ -333,8 +326,8 @@
                 self.inputs["dt"][:, n_warm_start:] = self.dt_nodes
             
     def init(self,
-              q : np.ndarray,
-              v : np.ndarray | Any = None,
+              q : np.ndarray, # mujoco convention
+              v : np.ndarray | Any = None, 
               i_node : int = 0,
               q_des : np.ndarray = np.zeros(6), 
               v_des : np.ndarray = np.zeros(3),
@@ -345,19 +338,15 @@
         Setup solver depending on the current configuration and the 
         current optimization node.
         """
+        q_euler = quat_to_ypr_state(q)
         # [v_global, w_local, v_joint] -> [v_local, w_local, v_joint]
-        v_local = v_global_linear_to_local_linear(q, v)
+        v_local = v_global_linear_to_local_linear(q_euler, v)
         self.pin_robot.update(q, v_local)
         first_it = i_node == 0
-        q_euler = quat_to_ypr_state(q)
-<<<<<<< HEAD
+        v_euler = v_to_euler_derivative(q_euler, v_local)
+
         self.setup_reference(q_des, v_des, w_yaw_des)
-        self.setup_initial_state(q_euler, v, first_it)
-=======
-
-        self.setup_reference(q_euler[:6], v_des, w_yaw_des)
-        self.setup_initial_state(q_euler, v_local, first_it)
->>>>>>> ea5a7b3f
+        self.setup_initial_state(q_euler, v_euler, first_it)
         self.setup_initial_feet_pos()
         self.setup_gait_contacts(i_node)
         self.setup_initial_feet_contact(contact_state)
@@ -380,6 +369,7 @@
     def solve(self) -> Tuple[np.ndarray, np.ndarray, np.ndarray, np.ndarray, np.ndarray]:
         """
         Solve the optimization problem and parse solution.
+        returns pinocchio states with FreeFlyer
         """
         super().solve(print_stats=self.print_info, print_time=self.print_info)
         self.parse_sol()
